"""Tests for extract_metadata.py"""

import datetime
import unittest
from unittest.mock import MagicMock, patch

import alembic.config
from alembic.config import Config
import pytest
import sqlalchemy
from sqlalchemy.ext.automap import automap_base
import testing.postgresql

from metabase import extract_metadata


class ExtractMetadataTest(unittest.TestCase):
    """Test for extract_metadata"""

    @classmethod
    def setUpClass(cls):
        """Create database fixtures."""

        # Create temporary database for testing.
        cls.postgresql = testing.postgresql.Postgresql()
        connection_params = cls.postgresql.dsn()

        # Create connection string from params.
        conn_str = 'postgresql://{user}@{host}:{port}/{database}'.format(
            user=connection_params['user'],
            host=connection_params['host'],
            port=connection_params['port'],
            database=connection_params['database'],
            )
        cls.connection_string = conn_str

        # Create `metabase` and `data` schemata.
        engine = sqlalchemy.create_engine(conn_str)
        engine.execute(sqlalchemy.schema.CreateSchema('metabase'))
        engine.execute(sqlalchemy.schema.CreateSchema('data'))
        cls.engine = engine

        # Create metabase tables with alembic scripts.
        alembic_cfg = Config()
        alembic_cfg.set_main_option('script_location', 'alembic')
        alembic_cfg.set_main_option('sqlalchemy.url', conn_str)
        alembic.command.upgrade(alembic_cfg, 'head')

        # TODO: Move database setup codes into each individual tests.
        engine.execute('create table data.numeric_1 '
                       '(c1 int primary key, c2 numeric)')
        engine.execute('insert into data.numeric_1 values (1, 1.1)')
        engine.execute('insert into data.numeric_1 values (2, 2.2)')

        # TODO: create text, date, and categorical testing tables.

        # Mock settings to connect to testing database. Use this database for
        # both the metabase and data schemata.
        mock_params = MagicMock()
        mock_params.metabase_connection_string = conn_str
        mock_params.data_connection_string = conn_str
        cls.mock_params = mock_params

        # Generate mapped classes from database.
        Base = automap_base(
            bind=engine,
            metadata=sqlalchemy.MetaData(schema='metabase')
            )
        Base.prepare(engine, reflect=True)
        cls.data_table = Base.classes.data_table

    @classmethod
    def tearDownClass(cls):
        """Delete temporary database."""

        cls.postgresql.stop()

    def tearDown(self):
        self.engine.execute("""TRUNCATE TABLE metabase.data_table CASCADE;""")

    def _test_process_empty_table(self):
        """Right now, a call to process_table just raises an error.

        As the library develops, we should overwrite this test.

        """
        # TODO
        with self.assertRaises(ValueError):
            self.extract.process_table()

    def _test_row_count(self):
        """Test that the row count is correct"""

        # TODO remove this line once the actual extract_metadata method is
        # working.
        self.engine.execute("""update metabase.data_table
                               set number_rows = 123
                               where data_table_id = 1""")

        data_table = self.data_table
        row_count = sqlalchemy.sql.expression.select(
            columns=[sqlalchemy.text('number_rows')],
            from_obj=data_table,
        ).where(data_table.data_table_id == 1)
        conn = self.engine.connect()
        result = conn.execute(row_count).fetchall()
        self.assertEqual(123, result[0][0])

    def test_get_table_name_no_data_table(self):
        """
        Test the validity of `data_table_id` as an argument to the constructor
        of ExtractMetadata.
        """
        with pytest.raises(ValueError):
            # Will raise error since `metabase.data_table` is empty
            with patch('metabase.extract_metadata.settings', self.mock_params):
                extract_metadata.ExtractMetadata(data_table_id=1)

    def test_get_table_name_one_data_table(self):
        self.engine.execute("""
            INSERT INTO metabase.data_table (data_table_id, file_table_name)
                VALUES (1, 'data.data_table_name');
        """)

        with patch('metabase.extract_metadata.settings', self.mock_params):
            extract = extract_metadata.ExtractMetadata(data_table_id=1)

        assert (('data', 'data_table_name')
                == (extract.schema_name, extract.table_name))

    def test_get_table_name_multiple_data_table(self):
        self.engine.execute("""
            INSERT INTO metabase.data_table
                (data_table_id, file_table_name)
                VALUES
                    (1, 'data.data_table_name_1'),
                    (2, 'data.data_table_name_2')
            ;
        """)

        with patch('metabase.extract_metadata.settings', self.mock_params):
            extract = extract_metadata.ExtractMetadata(data_table_id=2)

        assert (('data', 'data_table_name_2')
                == (extract.schema_name, extract.table_name))

    def test_get_table_level_metadata_num_of_rows_0_row_raise_error(self):
        """
        The following group of tests share data table `data.table_test_n_rows`:

            - test_get_table_level_metadata_num_of_rows_0_row
            - test_get_table_level_metadata_num_of_rows_1_row
            - test_get_table_level_metadata_num_of_rows_2_rows
        
        `data.table_test_n_rows` will be dropped at the end of the last test
        in this group.

        """
        self.engine.execute("""
            INSERT INTO metabase.data_table (data_table_id, file_table_name)
                VALUES (1, 'data.table_test_n_rows');

            CREATE TABLE data.table_test_n_rows (c1 INT PRIMARY KEY);
        """)

        with patch('metabase.extract_metadata.settings', self.mock_params):
            extract = extract_metadata.ExtractMetadata(data_table_id=1)

        with pytest.raises(ValueError):
            extract._get_table_level_metadata()

    def test_get_table_level_metadata_num_of_rows_1_row(self):
        self.engine.execute("""
            INSERT INTO metabase.data_table (data_table_id, file_table_name)
                VALUES (1, 'data.table_test_n_rows');

            INSERT INTO data.table_test_n_rows (c1)
                VALUES (1);
        """)

        with patch('metabase.extract_metadata.settings', self.mock_params):
            extract = extract_metadata.ExtractMetadata(data_table_id=1)
        
        extract._get_table_level_metadata()
        
        result = self.engine.execute("""
            SELECT number_rows
            FROM metabase.data_table
            WHERE data_table_id = 1
        """).fetchall()

        result_n_rows = result[0][0]

        assert 1 == result_n_rows

    def test_get_table_level_metadata_num_of_rows_2_rows(self):
        self.engine.execute("""
            INSERT INTO metabase.data_table (data_table_id, file_table_name)
                VALUES (1, 'data.table_test_n_rows');

            INSERT INTO data.table_test_n_rows (c1)
                VALUES (2);
        """)

        with patch('metabase.extract_metadata.settings', self.mock_params):
            extract = extract_metadata.ExtractMetadata(data_table_id=1)
        
        extract._get_table_level_metadata()

        self.engine.execute('DROP TABLE data.table_test_n_rows;')
        
        result = self.engine.execute("""
            SELECT number_rows
            FROM metabase.data_table
            WHERE data_table_id = 1
        """).fetchall()

        result_n_rows = result[0][0]

        assert 2 == result_n_rows

    def test_get_table_level_metadata_num_of_cols_0_col_raise_error(self):
        """
        The following group of tests share data table `data.table_test_n_cols`:
        TODO: update this docstring

            - test_get_table_level_metadata_num_of_cols_0_col_0_row
            - test_get_table_level_metadata_num_of_cols_1_col_0_row
            - test_get_table_level_metadata_num_of_cols_2_cols_1_row
        
        `data.table_test_n_cols` will be dropped at the end of the last test
        in this group.
        
        """
        self.engine.execute("""
            INSERT INTO metabase.data_table (data_table_id, file_table_name)
                VALUES (1, 'data.table_test_n_cols');

            CREATE TABLE data.table_test_n_cols ();
        """)

        with patch('metabase.extract_metadata.settings', self.mock_params):
            extract = extract_metadata.ExtractMetadata(data_table_id=1)

        with pytest.raises(ValueError):
            extract._get_table_level_metadata()

    def test_get_table_level_metadata_num_of_cols_1_col_0_row_raise_error(
            self):
        self.engine.execute("""
            INSERT INTO metabase.data_table (data_table_id, file_table_name)
                VALUES (1, 'data.table_test_n_cols');

            ALTER TABLE data.table_test_n_cols ADD c1 INT PRIMARY KEY;
        """)

        with patch('metabase.extract_metadata.settings', self.mock_params):
            extract = extract_metadata.ExtractMetadata(data_table_id=1)

        with pytest.raises(ValueError):
            extract._get_table_level_metadata()

    def test_get_table_level_metadata_num_of_cols_1_col_1_row(self):
        self.engine.execute("""
            INSERT INTO metabase.data_table (data_table_id, file_table_name)
                VALUES (1, 'data.table_test_n_cols');

            INSERT INTO data.table_test_n_cols (c1) VALUES (1);
        """)

        with patch('metabase.extract_metadata.settings', self.mock_params):
            extract = extract_metadata.ExtractMetadata(data_table_id=1)

        extract._get_table_level_metadata()

        result = self.engine.execute("""
            SELECT number_columns, number_rows
            FROM metabase.data_table
            WHERE data_table_id = 1
        """).fetchall()

        result_n_cols_n_rows = result[0]

        assert (1, 1) == result_n_cols_n_rows

    def test_get_table_level_metadata_num_of_cols_2_cols_2_row(self):
        self.engine.execute("""
            INSERT INTO metabase.data_table (data_table_id, file_table_name)
                VALUES (1, 'data.table_test_n_cols');

            ALTER TABLE data.table_test_n_cols ADD c2 TEXT;

            INSERT INTO data.table_test_n_cols (c1, c2) VALUES (2, 'text');
        """)

        with patch('metabase.extract_metadata.settings', self.mock_params):
            extract = extract_metadata.ExtractMetadata(data_table_id=1)

        extract._get_table_level_metadata()

        self.engine.execute('DROP TABLE data.table_test_n_cols;')

        result = self.engine.execute("""
            SELECT number_columns, number_rows
            FROM metabase.data_table
            WHERE data_table_id = 1
        """).fetchall()

        result_n_cols_n_rows = result[0]

        assert (2, 2) == result_n_cols_n_rows

    def test_get_table_level_metadata_table_size_0(self):
        """
        Share data table with

            - test_get_table_level_metadata_table_size_0
            - test_get_table_level_metadata_table_size_larger_than_0
        Will be dropped 
        """
        self.engine.execute("""
            INSERT INTO metabase.data_table (data_table_id, file_table_name)
                VALUES (1, 'data.table_test_size');

            CREATE TABLE data.table_test_size ();
        """)

        with patch('metabase.extract_metadata.settings', self.mock_params):
            extract = extract_metadata.ExtractMetadata(data_table_id=1)

        with pytest.raises(ValueError):
            extract._get_table_level_metadata()

    def test_get_table_level_metadata_table_size_larger_than_0(self):
        self.engine.execute("""
            INSERT INTO metabase.data_table (data_table_id, file_table_name)
                VALUES (1, 'data.table_test_size');

            ALTER TABLE data.table_test_size ADD c1 INT PRIMARY KEY;

            INSERT INTO data.table_test_size (c1) VALUES (1);
        """)

        with patch('metabase.extract_metadata.settings', self.mock_params):
            extract = extract_metadata.ExtractMetadata(data_table_id=1)

        extract._get_table_level_metadata()

        self.engine.execute('DROP TABLE data.table_test_size;')

        result = self.engine.execute("""
            SELECT size
            FROM metabase.data_table
            WHERE data_table_id = 1
        """).fetchall()

        result_table_size = result[0][0]

        assert 8192 == result_table_size

    def test_get_table_level_metadata_updated_by_user_name_not_empty(self):
        self.engine.execute("""
            INSERT INTO metabase.data_table (data_table_id, file_table_name)
                VALUES (1, 'data.table_test_updated_by');
            
            CREATE TABLE data.table_test_updated_by (c1 INT);

            INSERT INTO data.table_test_updated_by (c1) VALUES (1);
        """)

        with patch('metabase.extract_metadata.settings', self.mock_params):
            extract = extract_metadata.ExtractMetadata(data_table_id=1)

        extract._get_table_level_metadata()

        self.engine.execute('DROP TABLE data.table_test_updated_by;')

        result = self.engine.execute("""
            SELECT updated_by
            FROM metabase.data_table
            WHERE data_table_id = 1
        """).fetchall()

        result_updated_by_user_name = result[0][0]

        assert (isinstance(result_updated_by_user_name, str)
                and (len(result_updated_by_user_name) > 0))

    def test_get_table_level_metadata_date_last_updated_not_empty(self):
        self.engine.execute("""
            INSERT INTO metabase.data_table (data_table_id, file_table_name)
                VALUES (1, 'data.table_test_date_last_updated');
            
            CREATE TABLE data.table_test_date_last_updated (c1 INT);

            INSERT INTO data.table_test_date_last_updated (c1) VALUES (1);
        """)

        with patch('metabase.extract_metadata.settings', self.mock_params):
            extract = extract_metadata.ExtractMetadata(data_table_id=1)

        extract._get_table_level_metadata()

        self.engine.execute('DROP TABLE data.table_test_date_last_updated;')

        result = self.engine.execute("""
            SELECT date_last_updated
            FROM metabase.data_table
            WHERE data_table_id = 1
        """).fetchall()

<<<<<<< HEAD
        assert 3 == result_n_rows

    def test_get_column_level_metadata(self):
        self.engine.execute("""
           INSERT INTO metabase.data_table (data_table_id, file_table_name)
           VALUES (1, 'data.table_1');

           CREATE TABLE data.table_1 (c1 INT, c2 TEXT, c3 DATE);

           INSERT INTO data.table_1 (c1, c2, c3)
           VALUES
           (1, 'a', '2018-01-01'),
           (2, 'b', '2018-02-01'),
           (3, 'c', '2018-03-02');
        """)

        with patch('metabase.extract_metadata.settings', self.mock_params):
            extract = extract_metadata.ExtractMetadata(data_table_id=1)

        extract._get_column_level_metadata(categorical_threshold=10)

=======
        result_date_last_updated = result[0][0]

        assert isinstance(result_date_last_updated, datetime.datetime)
>>>>>>> 91a95c33
<|MERGE_RESOLUTION|>--- conflicted
+++ resolved
@@ -151,7 +151,7 @@
             - test_get_table_level_metadata_num_of_rows_0_row
             - test_get_table_level_metadata_num_of_rows_1_row
             - test_get_table_level_metadata_num_of_rows_2_rows
-        
+
         `data.table_test_n_rows` will be dropped at the end of the last test
         in this group.
 
@@ -180,9 +180,9 @@
 
         with patch('metabase.extract_metadata.settings', self.mock_params):
             extract = extract_metadata.ExtractMetadata(data_table_id=1)
-        
-        extract._get_table_level_metadata()
-        
+
+        extract._get_table_level_metadata()
+
         result = self.engine.execute("""
             SELECT number_rows
             FROM metabase.data_table
@@ -204,11 +204,11 @@
 
         with patch('metabase.extract_metadata.settings', self.mock_params):
             extract = extract_metadata.ExtractMetadata(data_table_id=1)
-        
+
         extract._get_table_level_metadata()
 
         self.engine.execute('DROP TABLE data.table_test_n_rows;')
-        
+
         result = self.engine.execute("""
             SELECT number_rows
             FROM metabase.data_table
@@ -227,10 +227,10 @@
             - test_get_table_level_metadata_num_of_cols_0_col_0_row
             - test_get_table_level_metadata_num_of_cols_1_col_0_row
             - test_get_table_level_metadata_num_of_cols_2_cols_1_row
-        
+
         `data.table_test_n_cols` will be dropped at the end of the last test
         in this group.
-        
+
         """
         self.engine.execute("""
             INSERT INTO metabase.data_table (data_table_id, file_table_name)
@@ -316,7 +316,7 @@
 
             - test_get_table_level_metadata_table_size_0
             - test_get_table_level_metadata_table_size_larger_than_0
-        Will be dropped 
+        Will be dropped
         """
         self.engine.execute("""
             INSERT INTO metabase.data_table (data_table_id, file_table_name)
@@ -362,7 +362,7 @@
         self.engine.execute("""
             INSERT INTO metabase.data_table (data_table_id, file_table_name)
                 VALUES (1, 'data.table_test_updated_by');
-            
+
             CREATE TABLE data.table_test_updated_by (c1 INT);
 
             INSERT INTO data.table_test_updated_by (c1) VALUES (1);
@@ -390,7 +390,7 @@
         self.engine.execute("""
             INSERT INTO metabase.data_table (data_table_id, file_table_name)
                 VALUES (1, 'data.table_test_date_last_updated');
-            
+
             CREATE TABLE data.table_test_date_last_updated (c1 INT);
 
             INSERT INTO data.table_test_date_last_updated (c1) VALUES (1);
@@ -409,8 +409,9 @@
             WHERE data_table_id = 1
         """).fetchall()
 
-<<<<<<< HEAD
-        assert 3 == result_n_rows
+        result_date_last_updated = result[0][0]
+
+        assert isinstance(result_date_last_updated, datetime.datetime)
 
     def test_get_column_level_metadata(self):
         self.engine.execute("""
@@ -429,10 +430,4 @@
         with patch('metabase.extract_metadata.settings', self.mock_params):
             extract = extract_metadata.ExtractMetadata(data_table_id=1)
 
-        extract._get_column_level_metadata(categorical_threshold=10)
-
-=======
-        result_date_last_updated = result[0][0]
-
-        assert isinstance(result_date_last_updated, datetime.datetime)
->>>>>>> 91a95c33
+        extract._get_column_level_metadata(categorical_threshold=10)