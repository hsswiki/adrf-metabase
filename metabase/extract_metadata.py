--- conflicted
+++ resolved
@@ -1,34 +1,20 @@
-<<<<<<< HEAD
 """Class to extract metadata from a Data Table"""
-=======
-'''Class to extract metadata from a Data Table'''
->>>>>>> 785f2208
 
 import sqlalchemy
 
 from . import settings
 
 
-<<<<<<< HEAD
 class ExtractMetadata():
     """Class to extract metadata from a Data Table."""
 
     def __init__(self, data_table_id):
         """Set Data Table ID and connect to database.
-=======
-class ExtractMetaData():
-    '''Class to extract metadata from a Data Table.'''
-
-    def __init__(self, data_table_id):
-        '''Set Data Table ID and connecto to database.
->>>>>>> 785f2208
 
         Args:
            data_table_id (int): ID associated with this Data Table.
 
-<<<<<<< HEAD
         """
-
         self.data_table_id = data_table_id
 
         metabase_engine = sqlalchemy.create_engine(
@@ -56,65 +42,19 @@
         and date last updated.
 
         """
-=======
-        '''
-
-        self.data_table_id = data_table_id
-        self.metabase_engine = sqlalchemy.create_engine(
-            settings.metabase_connection_string
-            )
-        self.data_engine = sqlalchemy.create_engine(
-            settings.data_connection_string
-            )
-        self.schema_name, self.table_name = self.__get_table_name()
-
-    def __get_table_name(self):
-        '''Return the the table schema and name using the Data Table ID.
-
-        Returns table name and schema name by looking up the Data Table ID in
-        the metabase. The table name and schema name will be used to query the
-        table itself.
-
-        Returns:
-            (str, str): (schema name, table name)
-
-       '''
-        # TODO
-        return ('', '')
-
-    def get_table_level_metadata(self):
-        '''Extract table level metadata and store it in the metabase.
-
-        Extract table level metadata (number or rows, number of columns and
-        file size (table size)) and store it in DataTable. Also set updated by
-        and date last updated.
-
-        '''
->>>>>>> 785f2208
 
         # TODO
         pass
 
-<<<<<<< HEAD
     def _get_column_level_metadata(self, categorical_threshold):
         """Extract column level metadata and store it in the metabase.
-=======
-    def get_column_level_metadata(self):
-        '''Extract column level metadata and store it in the metabase.
->>>>>>> 785f2208
 
         Process columns one by one, identify or infer type, update Column Info
         and corresponding column table.
 
-<<<<<<< HEAD
         """
 
         column_type = self.__get_column_type(categorical_threshold)
-=======
-        '''
-
-        column_type = self.__get_column_type()
->>>>>>> 785f2208
         if column_type == 'numeric':
             self.get_numeric_metadata()
         elif column_type == 'text':
@@ -126,7 +66,6 @@
         else:
             raise ValueError('Unknow column type')
 
-<<<<<<< HEAD
     def __get_table_name(self):
         """Return the the table schema and name using the Data Table ID.
 
@@ -156,10 +95,6 @@
 
     def __get_column_type(self, categorical_threshold):
         """Identify or infer column type.
-=======
-    def __get_column_type(self):
-        '''Identify or infer column type.
->>>>>>> 785f2208
 
         Uses the type set in the database if avaible. If all columns are text,
         attempts to infer the column type.
@@ -167,96 +102,51 @@
         Returns:
           str: 'numeric', 'text', 'date' or 'code'
 
-<<<<<<< HEAD
         """
-=======
-        '''
->>>>>>> 785f2208
 
         # TODO
         pass
 
     def __get_numeric_metadata(self):
-<<<<<<< HEAD
         """Extract metadata from a numeric column.
-=======
-        '''Extract metadata from a numeric column.
->>>>>>> 785f2208
 
         Extract metadata from a numeric column and store metadata in Column
         Info and Numeric Column. Update relevant audit fields.
 
-<<<<<<< HEAD
         """
-=======
-        '''
->>>>>>> 785f2208
 
         # TODO
         pass
 
     def __get_text_metadata(self):
-<<<<<<< HEAD
         """Extract metadata from a text column.
-=======
-        '''Extract metadata from a text column.
->>>>>>> 785f2208
 
         Extract metadata from a text column and store metadata in Column Info
         and Text Column. Update relevant audit fields.
 
-<<<<<<< HEAD
         """
-=======
-        '''
->>>>>>> 785f2208
 
         # TODO
         pass
 
     def __get_date_metadata(self):
-<<<<<<< HEAD
         """Extract metadata from a date column.
-=======
-        '''Extract metadata from a date column.
->>>>>>> 785f2208
 
         Extract metadata from date column and store metadate in Column Info and
         Date Column. Update relevant audit fields.
 
-<<<<<<< HEAD
         """
-=======
-        '''
->>>>>>> 785f2208
 
         # TODO
         pass
 
     def __get_code_metadata(self):
-<<<<<<< HEAD
         """Extract metadata from a categorial column.
-=======
-        '''Extract metadata from a categorial column.
->>>>>>> 785f2208
 
         Extract metadata from a categorial columns and store metadata in Column
         Info and Code Frequency. Update relevant audit fields.
 
-<<<<<<< HEAD
         """
 
         # TODO
-        pass
-=======
-        '''
-
-        # TODO
-        pass
-
-    def process_table(self):
-        '''Update the metabase with metadata from this Data Table.'''
-
-        self.get_table_level_metadata()
-        self.get_column_level_metadata()
->>>>>>> 785f2208
+        pass